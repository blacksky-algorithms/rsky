--- conflicted
+++ resolved
@@ -245,12 +245,9 @@
                 com::atproto::identity::resolve_handle::resolve_handle,
                 com::atproto::identity::update_handle::update_handle,
                 com::atproto::identity::get_recommended_did_credentials::get_recommended_did_credentials,
+                com::atproto::identity::request_plc_operation_signature::request_plc_operation_signature,
                 com::atproto::identity::sign_plc_operation::sign_plc_operation,
-<<<<<<< HEAD
                 com::atproto::identity::submit_plc_operation::submit_plc_operation,
-=======
-                com::atproto::identity::request_plc_operation_signature::request_plc_operation_signature,
->>>>>>> 5196794e
                 com::atproto::repo::apply_writes::apply_writes,
                 com::atproto::repo::create_record::create_record,
                 com::atproto::repo::delete_record::delete_record,
