--- conflicted
+++ resolved
@@ -112,7 +112,7 @@
     | (__) || (__) || :\/: |
     | '--'P|| '--'D|| '--'S|
     `------'`------'`------'
-
+    
     This is an atproto [https://atproto.com] Personal Data Server (PDS) running the rsky-pds codebase [https://github.com/blacksky-algorithms/rsky]
 
     Most API routes are under /xrpc/
@@ -314,8 +314,8 @@
         .manage(cfg)
         .manage(local_viewer)
         .manage(app_view_agent)
-<<<<<<< HEAD
         .manage(shared_oauth_provider)
+        .manage(account_manager)
 }
 
 fn pds_routes() -> Vec<Route> {
@@ -396,7 +396,4 @@
         well_known::well_known,
         all_options
     ]
-=======
-        .manage(account_manager)
->>>>>>> 89204db5
 }