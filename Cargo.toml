--- conflicted
+++ resolved
@@ -12,11 +12,7 @@
 serde_cbor = "0.11.2"
 serde_bytes = "0.11.15"
 tokio = { version = "1.28.2",features = ["full"] }
-<<<<<<< HEAD
-sha2 = "=0.11.0-pre.3"
-=======
 sha2 = "0.10.8"
->>>>>>> cc1dfb21
 rand = "0.8.5"
 rand_core = "0.6.4"
 secp256k1 = { version = "0.28.2", features = ["global-context", "serde", "rand", "hashes","rand-std"] }
